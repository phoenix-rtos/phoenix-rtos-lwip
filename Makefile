--- conflicted
+++ resolved
@@ -6,13 +6,8 @@
 # %LICENSE%
 #
 
-<<<<<<< HEAD
 SIL ?= @
 MAKEFLAGS += --no-print-directory
-=======
-TARGET ?= arm-imx6ull
-NET_DRIVERS ?= $(if $(filter ia32%,$(TARGET)),rtl) $(if $(filter arm-imx6ull%,$(TARGET)),enet) pppos
->>>>>>> 3fc7aa81
 
 #TARGET ?= ia32-qemu
 #TARGET ?= armv7-stm32
@@ -76,8 +71,6 @@
 include Makefile.$(TARGET)
 
 all: $(PREFIX_PROG_STRIPPED)lwip
-#$(addprefix $(PREFIX_H), libusb.h usb.h usbd.h usb_cdc.h)
-
 
 LWIPDIR := lib-lwip/src
 include $(LWIPDIR)/Filelists.mk
@@ -91,29 +84,14 @@
 DRIVERS_SRCS = netif-driver.c
 DRIVERS_SRCS_UTIL = bdring.c pktmem.c physmmap.c res-create.c
 DRIVERS_SRCS_PPPOS = pppos.c
+include Makefile.$(TARGET)
+DRIVERS_OBJS := $(patsubst %.c,$(PREFIX_O)%.o,$(addprefix drivers/, $(DRIVERS_SRCS)))
 
-include Makefile.$(TARGET)
-
-DRIVERS_OBJS := $(patsubst %.c,$(PREFIX_O)%.o,$(addprefix drivers/, $(DRIVERS_SRCS)))
 
 $(PREFIX_PROG_STRIPPED)lwip: $(LWIP_OBJS) $(PORT_OBJS) $(DRIVERS_OBJS)
 	$(LINK)
-	
-#$(PREFIX_PROG)usb: $(PREFIX_O)usbd.o 
-#	$(LINK) $(HCD_DRIVERS)
-#	
-#$(PREFIX_H)libusb.h: libusb.h
-#	$(HEADER)
-#	
-#$(PREFIX_H)usb.h: usb.h
-#	$(HEADER)
-	
-#$(PREFIX_H)usbd.h: usbd.h
-#	$(HEADER)
 
-#$(PREFIX_H)usb_cdc.h: usb_cdc.h
-#	$(HEADER)
-	
+
 .PHONY: clean
 clean:
 	@echo "rm -rf $(BUILD_DIR)"
